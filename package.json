--- conflicted
+++ resolved
@@ -30,14 +30,9 @@
     "vector-wave",
     "automation"
   ],
-<<<<<<< HEAD
-  "author": "AI Kolegium Team",
-  "license": "MIT"
-=======
   "author": "Vector Wave Team",
   "license": "MIT",
   "devDependencies": {
     "concurrently": "^8.2.2"
   }
->>>>>>> 52558128
 }